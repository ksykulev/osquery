if(APPLE)
  ADD_OSQUERY_OBJCXX_LIBRARY(osquery_tables_objc
    ../core/darwin/NSProcessInfo+PECocoaBackports.mm
    ../core/darwin/NSProcessInfo+PECocoaBackports.h
    ../core/darwin/PECocoaBackportsGlobal.h
    system/darwin/osx_version.mm
    system/darwin/users.mm
    system/darwin/groups.mm
    system/darwin/ca_certs.mm
  )

  ADD_OSQUERY_LIBRARY(osquery_tables_darwin
    events/darwin/passwd_changes.cpp
    events/darwin/hardware_events.cpp
    networking/darwin/interfaces.cpp
    networking/darwin/listening_ports.cpp
    networking/darwin/routes.cpp
    system/darwin/apps.cpp
    system/darwin/ca_certs_utils.cpp
    system/darwin/firewall.h
    system/darwin/firewall.cpp
    system/darwin/homebrew_packages.cpp
    system/darwin/kextstat.cpp
    system/darwin/launchd.cpp
    system/darwin/mounts.cpp
    system/darwin/nvram.cpp
    system/darwin/processes.cpp
    system/darwin/process_open_files.cpp
    system/darwin/quarantine.cpp
    system/darwin/pci_devices.cpp
    system/darwin/usb_devices.cpp
    system/darwin/startup_items.cpp
    system/darwin/xprotect.cpp
  )

  ADD_OSQUERY_LINK("-framework Foundation")
  ADD_OSQUERY_LINK("-framework IOKit")
  ADD_OSQUERY_LINK("-framework CoreFoundation")
  ADD_OSQUERY_LINK("-framework Security")
  ADD_OSQUERY_LINK("-framework OpenDirectory")
elseif(FREEBSD)
  ADD_OSQUERY_LIBRARY(osquery_tables_freebsd
    events/freebsd/passwd_changes.cpp
    networking/freebsd/routes.cpp
    system/freebsd/processes.cpp
    system/freebsd/users.cpp
    system/freebsd/groups.cpp
  )
else()
  ADD_OSQUERY_LIBRARY(osquery_tables_linux
    events/linux/passwd_changes.cpp
    events/linux/hardware_events.cpp
    networking/linux/routes.cpp
    networking/linux/socket_inode.cpp
    networking/linux/port_inode.cpp
    networking/linux/arp_cache.cpp
    system/linux/kernel_integrity.cpp
    system/linux/kernel_modules.cpp
    system/linux/processes.cpp
    system/linux/users.cpp
    system/linux/groups.cpp
    system/linux/mounts.cpp
    system/linux/pci_devices.cpp
    system/linux/usb_devices.cpp
    system/linux/block_devices.cpp
  )

  if(CENTOS)
    # CentOS specific tables
    ADD_OSQUERY_LIBRARY(osquery_tables_redhat
      system/linux/rpm_packages.cpp
    )

<<<<<<< HEAD
  # Ubuntu specific tables
  ADD_OSQUERY_LIBRARY(osquery_tables_ubuntu
    system/linux/deb_packages.cpp
  )

  # Add version of libproc
  if(UBUNTU AND PROCPS)
    ADD_OSQUERY_LINK("libprocps.a")
  elseif(UBUNTU)
    ADD_OSQUERY_LINK("libproc.a")
  elseif(CENTOS)
=======
>>>>>>> 94a0e531
    ADD_OSQUERY_LINK("proc")
    ADD_OSQUERY_LINK("rpm")
    ADD_OSQUERY_LINK("rpmio")
  elseif(UBUNTU)
    # Add version of libproc
    if(PROCPS)
      ADD_OSQUERY_LINK("libprocps.a")
    else()
      ADD_OSQUERY_LINK("libproc.a")
    endif()
  endif()

  ADD_OSQUERY_LINK("blkid")
  ADD_OSQUERY_LINK("udev")
<<<<<<< HEAD
  ADD_OSQUERY_LINK("rpm")
  ADD_OSQUERY_LINK("rpmio")
  ADD_OSQUERY_LINK("dpkg")

=======
>>>>>>> 94a0e531
endif()

ADD_OSQUERY_LIBRARY(osquery_tables
  networking/utils.cpp
  networking/etc_hosts.cpp
  networking/etc_services.cpp
  system/cpuid.cpp
  system/crontab.cpp
  system/last.cpp
  system/shell_history.cpp
  system/suid_bin.cpp
  system/logged_in_users.cpp
)

ADD_OSQUERY_CORE_LIBRARY(osquery_utility_tables
  utility/time.cpp
  utility/hash.cpp
  utility/file.cpp
  utility/osquery.cpp
)

ADD_OSQUERY_TEST(etc_hosts_tests networking/etc_hosts_tests.cpp)
if(APPLE)
  ADD_OSQUERY_TEST(apps_tests system/darwin/apps_tests.cpp)
  ADD_OSQUERY_TEST(ca_certs_tests system/darwin/ca_certs_tests.cpp)
  ADD_OSQUERY_TEST(firewall_tests system/darwin/firewall_tests.cpp)
  ADD_OSQUERY_TEST(launchd_tests system/darwin/launchd_tests.cpp)
endif()<|MERGE_RESOLUTION|>--- conflicted
+++ resolved
@@ -71,24 +71,17 @@
       system/linux/rpm_packages.cpp
     )
 
-<<<<<<< HEAD
-  # Ubuntu specific tables
-  ADD_OSQUERY_LIBRARY(osquery_tables_ubuntu
-    system/linux/deb_packages.cpp
-  )
-
-  # Add version of libproc
-  if(UBUNTU AND PROCPS)
-    ADD_OSQUERY_LINK("libprocps.a")
-  elseif(UBUNTU)
-    ADD_OSQUERY_LINK("libproc.a")
-  elseif(CENTOS)
-=======
->>>>>>> 94a0e531
     ADD_OSQUERY_LINK("proc")
     ADD_OSQUERY_LINK("rpm")
     ADD_OSQUERY_LINK("rpmio")
   elseif(UBUNTU)
+    # Ubuntu specific tables
+    ADD_OSQUERY_LIBRARY(osquery_tables_ubuntu
+      system/linux/deb_packages.cpp
+    )
+
+    ADD_OSQUERY_LINK("dpkg")
+
     # Add version of libproc
     if(PROCPS)
       ADD_OSQUERY_LINK("libprocps.a")
@@ -99,13 +92,6 @@
 
   ADD_OSQUERY_LINK("blkid")
   ADD_OSQUERY_LINK("udev")
-<<<<<<< HEAD
-  ADD_OSQUERY_LINK("rpm")
-  ADD_OSQUERY_LINK("rpmio")
-  ADD_OSQUERY_LINK("dpkg")
-
-=======
->>>>>>> 94a0e531
 endif()
 
 ADD_OSQUERY_LIBRARY(osquery_tables
